﻿namespace UglyToad.PdfPig.Fonts.CidFonts
{
    using System;
    using Geometry;

    /// <summary>
    /// Represents either an Adobe Type 1 or TrueType font program for a CIDFont.
    /// </summary>
    internal interface ICidFontProgram
    {
        bool TryGetBoundingBox(int characterCode, out PdfRectangle boundingBox);
<<<<<<< HEAD

        bool TryGetBoundingAdvancedWidth(int characterCode, out decimal width);
=======
        bool TryGetBoundingBox(int characterCode, Func<int, int> characterIdentifierToGlyphIndex, out PdfRectangle boundingBox);
>>>>>>> 731a1a39
    }
}<|MERGE_RESOLUTION|>--- conflicted
+++ resolved
@@ -9,11 +9,9 @@
     internal interface ICidFontProgram
     {
         bool TryGetBoundingBox(int characterCode, out PdfRectangle boundingBox);
-<<<<<<< HEAD
+
+        bool TryGetBoundingBox(int characterCode, Func<int, int> characterIdentifierToGlyphIndex, out PdfRectangle boundingBox);
 
         bool TryGetBoundingAdvancedWidth(int characterCode, out decimal width);
-=======
-        bool TryGetBoundingBox(int characterCode, Func<int, int> characterIdentifierToGlyphIndex, out PdfRectangle boundingBox);
->>>>>>> 731a1a39
     }
 }